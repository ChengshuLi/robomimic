--- conflicted
+++ resolved
@@ -14,12 +14,9 @@
     ROBOSUITE_TYPE = 1
     GYM_TYPE = 2
     IG_MOMART_TYPE = 3
-<<<<<<< HEAD
-    OG_TYPE = 4
-=======
     REAL_TYPE = 6
     GPRS_REAL_TYPE = 7
->>>>>>> b0952005
+    OG_TYPE = 4
 
 
 class EnvBase(abc.ABC):
